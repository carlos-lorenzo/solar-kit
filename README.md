# solarkit - BPhO Computational challenge
## A tool to easily visualise and perform calculation on a solar system. The solutions for all challenges are embed but also provides the tools to tinker around and build new, original simulations

It was built as the first part of a two part subimission for the challenge. My idea is to create a website using django to allow anyone to use the simulation. Having this package will ensure clean, backend code that will do the work in just a couple of lines.

### Challenges
* Visualise a solar system
* Visualise the solar system, animated
* Spinograph
* Heliocentric model

### Personal aditions
* Tools to create, save & load a custom solar system
* Save the model output to an image
<<<<<<< HEAD
* Spinogrpah, animated

### How to use
1. pip install solarkit
=======
* Spinograph, animated
>>>>>>> bab8e395
<|MERGE_RESOLUTION|>--- conflicted
+++ resolved
@@ -12,11 +12,7 @@
 ### Personal aditions
 * Tools to create, save & load a custom solar system
 * Save the model output to an image
-<<<<<<< HEAD
-* Spinogrpah, animated
+* Spinograph, animated
 
 ### How to use
-1. pip install solarkit
-=======
-* Spinograph, animated
->>>>>>> bab8e395
+1. pip install solarkit